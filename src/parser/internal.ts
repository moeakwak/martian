import * as md from '../markdown';
import * as notion from '../notion';
import path from 'path';
import {URL} from 'url';
import {isSupportedCodeLang, LIMITS} from '../notion';

function ensureLength(text: string, copy?: object) {
  const chunks = text.match(/[^]{1,2000}/g) || [];
  return chunks.flatMap((item: string) => notion.richText(item, copy));
}

function ensureCodeBlockLanguage(lang?: string) {
  if (lang) {
    lang = lang.toLowerCase();
    return isSupportedCodeLang(lang) ? lang : notion.parseCodeLanguage(lang);
  }

  return undefined;
}

function parseInline(
  element: md.PhrasingContent,
  options?: notion.RichTextOptions
): notion.RichText[] {
  const copy = {
    annotations: {
      ...(options?.annotations ?? {}),
    },
    url: options?.url,
  };

  switch (element.type) {
    case 'text':
      return ensureLength(element.value, copy);

    case 'delete':
      copy.annotations.strikethrough = true;
      return element.children.flatMap(child => parseInline(child, copy));

    case 'emphasis':
      copy.annotations.italic = true;
      return element.children.flatMap(child => parseInline(child, copy));

    case 'strong':
      copy.annotations.bold = true;
      return element.children.flatMap(child => parseInline(child, copy));

    case 'link':
      copy.url = element.url;
      return element.children.flatMap(child => parseInline(child, copy));

    case 'inlineCode':
      copy.annotations.code = true;
      return [notion.richText(element.value, copy)];

    default:
      return [];
  }
}

function parseImage(image: md.Image, options: BlocksOptions): notion.Block {
  // https://developers.notion.com/reference/block#image-blocks
  const allowedTypes = [
    '.png',
    '.jpg',
    '.jpeg',
    '.gif',
    '.tif',
    '.tiff',
    '.bmp',
    '.svg',
    '.heic',
  ];

  function dealWithError() {
    return notion.paragraph([notion.richText(image.url)]);
  }

  try {
    if (options.strictImageUrls ?? true) {
      const parsedUrl = new URL(image.url);
      const fileType = path.extname(parsedUrl.pathname);
      if (allowedTypes.includes(fileType)) {
        return notion.image(image.url);
      } else {
        return dealWithError();
      }
    } else {
      return notion.image(image.url);
    }
  } catch (error: unknown) {
    return dealWithError();
  }
}

function parseParagraph(
  element: md.Paragraph,
  options: BlocksOptions
): notion.Block[] {
  // Paragraphs can also be legacy 'TOC' from some markdown, so we check first
  const mightBeToc =
    element.children.length > 2 &&
    element.children[0].type === 'text' &&
    element.children[0].value === '[[' &&
    element.children[1].type === 'emphasis';
  if (mightBeToc) {
    const emphasisItem = element.children[1] as md.Emphasis;
    const emphasisTextItem = emphasisItem.children[0] as md.Text;
    if (emphasisTextItem.value === 'TOC') {
      return [notion.table_of_contents()];
    }
  }

  // Notion doesn't deal with inline images, so we need to parse them all out
  // of the paragraph into individual blocks
  const images: notion.Block[] = [];
  const paragraphs: Array<notion.RichText[]> = [];
  element.children.forEach(item => {
    if (item.type === 'image') {
      images.push(parseImage(item, options));
    } else {
      const richText = parseInline(item) as notion.RichText[];
      if (richText.length) {
        paragraphs.push(richText);
      }
    }
  });

  if (paragraphs.length) {
    return [notion.paragraph(paragraphs.flat()), ...images];
  } else {
    return images;
  }
}

function parseBlockquote(
  element: md.Blockquote,
  options: BlocksOptions
): notion.Block {
  // Quotes can only contain RichText[], but come through as Block[]
  // This code collects and flattens the common ones
  const blocks = element.children.flatMap(child => parseNode(child, options));
  const paragraphs = blocks.flatMap(child => child as notion.Block);
  const richtext = paragraphs.flatMap(child => {
    if (child.type === 'paragraph') {
      return child.paragraph.rich_text as notion.RichText[];
    }
    if (child.type === 'heading_1') {
      return child.heading_1.rich_text as notion.RichText[];
    }
    if (child.type === 'heading_2') {
      return child.heading_2.rich_text as notion.RichText[];
    }
    if (child.type === 'heading_3') {
      return child.heading_3.rich_text as notion.RichText[];
    }
    return [];
  });
  return notion.blockquote(richtext as notion.RichText[]);
}

function parseHeading(element: md.Heading): notion.Block {
  const text = element.children.flatMap(child => parseInline(child));

  switch (element.depth) {
    case 1:
      return notion.headingOne(text);

    case 2:
      return notion.headingTwo(text);

    default:
      return notion.headingThree(text);
  }
}

function parseCode(element: md.Code): notion.Block {
  const text = ensureLength(element.value);
<<<<<<< HEAD
  return notion.code(text, element.lang);
=======
  const lang = ensureCodeBlockLanguage(element.lang);
  return notion.code(text, lang);
>>>>>>> 1a4e1636
}

function parseList(element: md.List, options: BlocksOptions): notion.Block[] {
  return element.children.flatMap(item => {
    const paragraph = item.children.shift();
    if (paragraph === undefined || paragraph.type !== 'paragraph') {
      return [] as notion.Block[];
    }

    const text = paragraph.children.flatMap(child => parseInline(child));

    // Now process any of the children
    const parsedChildren: notion.BlockWithoutChildren[] = item.children.flatMap(
      child =>
        parseNode(child, options) as unknown as notion.BlockWithoutChildren
    );

    if (element.start !== null && element.start !== undefined) {
      return [notion.numberedListItem(text, parsedChildren)];
    } else if (item.checked !== null && item.checked !== undefined) {
      return [notion.toDo(item.checked, text, parsedChildren)];
    } else {
      return [notion.bulletedListItem(text, parsedChildren)];
    }
  });
}

function parseTableCell(node: md.TableCell): notion.RichText[][] {
  return [node.children.flatMap(child => parseInline(child))];
}

function parseTableRow(node: md.TableRow): notion.BlockWithoutChildren[] {
  const tableCells = node.children.flatMap(child => parseTableCell(child));
  return [notion.tableRow(tableCells)];
}

function parseTable(node: md.Table): notion.Block[] {
  // The width of the table is the amount of cells in the first row, as all rows must have the same number of cells
  const tableWidth = node.children?.length
    ? node.children[0].children.length
    : 0;

  const tableRows = node.children.flatMap(child => parseTableRow(child));
  return [notion.table(tableRows, tableWidth)];
}

function parseNode(
  node: md.FlowContent,
  options: BlocksOptions
): notion.Block[] {
  switch (node.type) {
    case 'heading':
      return [parseHeading(node)];

    case 'paragraph':
      return parseParagraph(node, options);

    case 'code':
      return [parseCode(node)];

    case 'blockquote':
      return [parseBlockquote(node, options)];

    case 'list':
      return parseList(node, options);

    case 'table':
      if (options.allowUnsupported) {
        return parseTable(node);
      } else {
        return [];
      }

    default:
      return [];
  }
}

/** Options common to all methods. */
export interface CommonOptions {
  /**
   * Define how to behave when an item exceeds the Notion's request limits.
   * @see https://developers.notion.com/reference/request-limits#limits-for-property-values
   */
  notionLimits?: {
    /**
     * Whether the excess items or characters should be automatically truncated where possible.
     * If set to `false`, the resulting item will not be compliant with Notion's limits.
     * Please note that text will be truncated only if the parser is not able to resolve
     * the issue in any other way.
     */
    truncate?: boolean;
    /** The callback for when an item exceeds Notion's limits. */
    onError?: (err: Error) => void;
  };
}

export interface BlocksOptions extends CommonOptions {
  /** Whether to allow unsupported object types. */
  allowUnsupported?: boolean;

  /** Whether to render invalid images as text */
  strictImageUrls?: boolean;
}

export function parseBlocks(
  root: md.Root,
  options?: BlocksOptions
): notion.Block[] {
  const parsed = root.children.flatMap(item => parseNode(item, options || {}));

  const truncate = !!(options?.notionLimits?.truncate ?? true),
    limitCallback = options?.notionLimits?.onError ?? (() => {});

  if (parsed.length > LIMITS.PAYLOAD_BLOCKS)
    limitCallback(
      new Error(
        `Resulting blocks array exceeds Notion limit (${LIMITS.PAYLOAD_BLOCKS})`
      )
    );

  return truncate ? parsed.slice(0, LIMITS.PAYLOAD_BLOCKS) : parsed;
}

export function parseRichText(
  root: md.Root,
  options?: CommonOptions
): notion.RichText[] {
  if (root.children[0].type !== 'paragraph') {
    throw new Error(`Unsupported markdown element: ${JSON.stringify(root)}`);
  }

  const richTexts: notion.RichText[] = [];
  root.children.forEach(paragraph => {
    if (paragraph.type === 'paragraph') {
      paragraph.children.forEach(child =>
        richTexts.push(...parseInline(child))
      );
    }
  });

  const truncate = !!(options?.notionLimits?.truncate ?? true),
    limitCallback = options?.notionLimits?.onError ?? (() => {});

  if (richTexts.length > LIMITS.RICH_TEXT_ARRAYS)
    limitCallback(
      new Error(
        `Resulting richTexts array exceeds Notion limit (${LIMITS.RICH_TEXT_ARRAYS})`
      )
    );

  return (
    truncate ? richTexts.slice(0, LIMITS.RICH_TEXT_ARRAYS) : richTexts
  ).map(rt => {
    if (rt.type !== 'text') return rt;

    if (rt.text.content.length > LIMITS.RICH_TEXT.TEXT_CONTENT) {
      limitCallback(
        new Error(
          `Resulting text content exceeds Notion limit (${LIMITS.RICH_TEXT.TEXT_CONTENT})`
        )
      );
      if (truncate)
        rt.text.content =
          rt.text.content.slice(0, LIMITS.RICH_TEXT.TEXT_CONTENT - 3) + '...';
    }

    if (
      rt.text.link?.url &&
      rt.text.link.url.length > LIMITS.RICH_TEXT.LINK_URL
    )
      // There's no point in truncating URLs
      limitCallback(
        new Error(
          `Resulting text URL exceeds Notion limit (${LIMITS.RICH_TEXT.LINK_URL})`
        )
      );

    // Notion equations are not supported by this library, since they don't exist in Markdown

    return rt;
  });
}<|MERGE_RESOLUTION|>--- conflicted
+++ resolved
@@ -176,12 +176,8 @@
 
 function parseCode(element: md.Code): notion.Block {
   const text = ensureLength(element.value);
-<<<<<<< HEAD
-  return notion.code(text, element.lang);
-=======
   const lang = ensureCodeBlockLanguage(element.lang);
   return notion.code(text, lang);
->>>>>>> 1a4e1636
 }
 
 function parseList(element: md.List, options: BlocksOptions): notion.Block[] {
