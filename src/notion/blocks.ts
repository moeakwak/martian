import {supportedCodeLang} from './common';
import {AppendBlockChildrenParameters} from '@notionhq/client/build/src/api-endpoints';

export type Block = AppendBlockChildrenParameters['children'][number];
export type BlockWithoutChildren = Exclude<
  (Block & {
    type: 'paragraph';
  })['paragraph']['children'],
  undefined
>[number];
export type RichText = (Block & {
  type: 'paragraph';
})['paragraph']['rich_text'][number];

export function paragraph(text: RichText[]): Block {
  return {
    object: 'block',
    type: 'paragraph',
    paragraph: {
      rich_text: text,
    },
  };
}

<<<<<<< HEAD
export function code(text: RichText[], lang?: String): Block {
=======
export function code(
  text: RichText[],
  lang: supportedCodeLang = 'plain text'
): Block {
>>>>>>> 1a4e1636
  return {
    object: 'block',
    type: 'code',
    code: {
      rich_text: text,
<<<<<<< HEAD
      language: lang || 'javascript',
=======
      language: lang,
>>>>>>> 1a4e1636
    },
  };
}

export function blockquote(text: RichText[]): Block {
  return {
    object: 'block',
    type: 'quote',
    quote: {
      rich_text: text,
    },
  };
}

export function image(url: string): Block {
  return {
    object: 'block',
    type: 'image',
    image: {
      type: 'external',
      external: {
        url: url,
      },
    },
  };
}

export function table_of_contents(): Block {
  return {
    object: 'block',
    type: 'table_of_contents',
    table_of_contents: {},
  };
}

export function headingOne(text: RichText[]): Block {
  return {
    object: 'block',
    type: 'heading_1',
    heading_1: {
      rich_text: text,
    },
  };
}

export function headingTwo(text: RichText[]): Block {
  return {
    object: 'block',
    type: 'heading_2',
    heading_2: {
      rich_text: text,
    },
  };
}

export function headingThree(text: RichText[]): Block {
  return {
    object: 'block',
    type: 'heading_3',
    heading_3: {
      rich_text: text,
    },
  };
}

export function bulletedListItem(
  text: RichText[],
  children: BlockWithoutChildren[] = []
): Block {
  return {
    object: 'block',
    type: 'bulleted_list_item',
    bulleted_list_item: {
      rich_text: text,
      children: children.length ? children : undefined,
    },
  };
}

export function numberedListItem(
  text: RichText[],
  children: BlockWithoutChildren[] = []
): Block {
  return {
    object: 'block',
    type: 'numbered_list_item',
    numbered_list_item: {
      rich_text: text,
      children: children.length ? children : undefined,
    },
  };
}

export function toDo(
  checked: boolean,
  text: RichText[],
  children: BlockWithoutChildren[] = []
): Block {
  return {
    object: 'block',
    type: 'to_do',
    to_do: {
      rich_text: text,
      checked: checked,
      children: children.length ? children : undefined,
    },
  };
}

export function table(
  children: BlockWithoutChildren[],
  tableWidth: number
): Block {
  return {
    object: 'block',
    type: 'table',
    table: {
      table_width: tableWidth,
      has_row_header: true,
      children: children?.length ? children : [],
    },
  };
}

export function tableRow(cells: RichText[][] = []): BlockWithoutChildren {
  return {
    object: 'block',
    type: 'table_row',
    table_row: {
      cells: cells.length ? cells : [],
    },
  };
}<|MERGE_RESOLUTION|>--- conflicted
+++ resolved
@@ -22,24 +22,16 @@
   };
 }
 
-<<<<<<< HEAD
-export function code(text: RichText[], lang?: String): Block {
-=======
 export function code(
   text: RichText[],
   lang: supportedCodeLang = 'plain text'
 ): Block {
->>>>>>> 1a4e1636
   return {
     object: 'block',
     type: 'code',
     code: {
       rich_text: text,
-<<<<<<< HEAD
-      language: lang || 'javascript',
-=======
       language: lang,
->>>>>>> 1a4e1636
     },
   };
 }
