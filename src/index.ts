--- conflicted
+++ resolved
@@ -9,11 +9,6 @@
 } from './parser/internal';
 import type * as md from './markdown';
 import gfm from 'remark-gfm';
-
-export interface ParserOptions {
-  allowUnsupportedObjectType?: boolean;
-  strictImageUrls?: boolean;
-}
 
 /**
  * Parses Markdown content into Notion Blocks.
@@ -35,23 +30,11 @@
  */
 export function markdownToBlocks(
   body: string,
-<<<<<<< HEAD
-  options?: ParserOptions
-=======
+
   options?: BlocksOptions
->>>>>>> 4fb05127
 ): notion.Block[] {
-  const defaultedOptions = {
-    allowUnsupportedObjectType: false,
-    strictImageUrls: true,
-    ...options,
-  };
   const root = unified().use(markdown).use(gfm).parse(body);
-<<<<<<< HEAD
-  return parseBlocks(root as unknown as md.Root, defaultedOptions);
-=======
   return parseBlocks(root as unknown as md.Root, options);
->>>>>>> 4fb05127
 }
 
 /**
