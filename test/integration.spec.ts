--- conflicted
+++ resolved
@@ -40,12 +40,7 @@
 
       const expected = [
         notion.headingTwo([notion.richText('Code')]),
-<<<<<<< HEAD
-        notion.code([notion.richText('const hello = "hello";')]),
-        notion.code([notion.richText('print("hello")')], 'python'),
-=======
         notion.code([notion.richText('const hello = "hello";')], 'plain text'),
->>>>>>> 1a4e1636
       ];
 
       expect(actual).toStrictEqual(expected);
