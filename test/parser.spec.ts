--- conflicted
+++ resolved
@@ -146,11 +146,7 @@
 
     const expected = [
       notion.paragraph([notion.richText('hello')]),
-<<<<<<< HEAD
-      notion.code([notion.richText('public class Foo {}')], 'java'),
-=======
       notion.code([notion.richText('const foo = () => {}')], 'plain text'),
->>>>>>> 1a4e1636
     ];
 
     expect(actual).toStrictEqual(expected);
