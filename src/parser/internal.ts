--- conflicted
+++ resolved
@@ -1,6 +1,5 @@
 import * as md from '../markdown';
 import * as notion from '../notion';
-import {ParserOptions} from '..';
 import path from 'path';
 import {URL} from 'url';
 import {LIMITS} from '../notion';
@@ -50,7 +49,7 @@
   }
 }
 
-function parseImage(image: md.Image, options: ParserOptions): notion.Block {
+function parseImage(image: md.Image, options: BlocksOptions): notion.Block {
   // https://developers.notion.com/reference/block#image-blocks
   const allowedTypes = [
     '.png',
@@ -69,7 +68,7 @@
   }
 
   try {
-    if (options.strictImageUrls) {
+    if (options.strictImageUrls ?? true) {
       const parsedUrl = new URL(image.url);
       const fileType = path.extname(parsedUrl.pathname);
       if (allowedTypes.includes(fileType)) {
@@ -79,14 +78,6 @@
       }
     } else {
       return notion.image(image.url);
-<<<<<<< HEAD
-=======
-      // eslint-disable-next-line @typescript-eslint/no-explicit-any
-    } catch (error: any) {
-      console.log(
-        `${error.input} is not a valid url, I will process this as text for you to fix later`
-      );
->>>>>>> 4fb05127
     }
   } catch (error: unknown) {
     return dealWithError();
@@ -95,7 +86,7 @@
 
 function parseParagraph(
   element: md.Paragraph,
-  options: ParserOptions
+  options: BlocksOptions
 ): notion.Block[] {
   // Paragraphs can also be legacy 'TOC' from some markdown, so we check first
   const mightBeToc =
@@ -135,7 +126,7 @@
 
 function parseBlockquote(
   element: md.Blockquote,
-  options: ParserOptions
+  options: BlocksOptions
 ): notion.Block {
   // Quotes can only contain RichText[], but come through as Block[]
   // This code collects and flattens the common ones
@@ -179,7 +170,7 @@
   return notion.code(text);
 }
 
-function parseList(element: md.List, options: ParserOptions): notion.Block[] {
+function parseList(element: md.List, options: BlocksOptions): notion.Block[] {
   return element.children.flatMap(item => {
     const paragraph = item.children.shift();
     if (paragraph === undefined || paragraph.type !== 'paragraph') {
@@ -220,7 +211,7 @@
 
 function parseNode(
   node: md.FlowContent,
-  options: ParserOptions
+  options: BlocksOptions
 ): notion.Block[] {
   switch (node.type) {
     case 'heading':
@@ -239,7 +230,7 @@
       return parseList(node, options);
 
     case 'table':
-      if (options.allowUnsupportedObjectType) {
+      if (options.allowUnsupported) {
         return parseTable(node);
       } else {
         return [];
@@ -272,20 +263,16 @@
 export interface BlocksOptions extends CommonOptions {
   /** Whether to allow unsupported object types. */
   allowUnsupported?: boolean;
+
+  /** Whether to render invalid images as text */
+  strictImageUrls?: boolean;
 }
 
 export function parseBlocks(
   root: md.Root,
-<<<<<<< HEAD
-  options: ParserOptions
-): notion.Block[] {
-  return root.children.flatMap(item => parseNode(item, options));
-=======
   options?: BlocksOptions
 ): notion.Block[] {
-  const parsed = root.children.flatMap(item =>
-    parseNode(item, options?.allowUnsupported === true)
-  );
+  const parsed = root.children.flatMap(item => parseNode(item, options || {}));
 
   const truncate = !!(options?.notionLimits?.truncate ?? true),
     limitCallback = options?.notionLimits?.onError ?? (() => {});
@@ -298,7 +285,6 @@
     );
 
   return truncate ? parsed.slice(0, LIMITS.PAYLOAD_BLOCKS) : parsed;
->>>>>>> 4fb05127
 }
 
 export function parseRichText(
