--- conflicted
+++ resolved
@@ -9,12 +9,7 @@
     "test": "jest",
     "lint": "gts lint",
     "clean": "gts clean",
-<<<<<<< HEAD
     "compile": "",
-=======
-    "precompile": "ts-node scripts/languageMap.ts",
-    "compile": "tsc",
->>>>>>> 1a4e1636
     "fix": "gts fix",
     "prepare": "npm run compile",
     "pretest": "npm run compile",
